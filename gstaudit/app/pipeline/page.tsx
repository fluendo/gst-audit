'use client';

import { useCallback, useState, useEffect } from 'react';
import {
  ReactFlow,
  MiniMap,
  Controls,
  Background,
  useNodesState,
  useEdgesState,
  addEdge,
  BackgroundVariant,
  Node,
  Edge,
  Connection,
  Position,
} from '@xyflow/react';
import '@xyflow/react/dist/style.css';
import Link from 'next/link';
import { getConfig } from '@/lib/config';
import {
  GObjectObject,
  GObjectValue,
  GstPipeline,
  GstBin,
  GstElement,
  GstObject,
  GObject,
  GstPad,
<<<<<<< HEAD
  GstPadDirection,
  GstState,
  GstStateValue
=======
  GstGhostPad,
  GstPadDirection
>>>>>>> 386c1783
} from '@/lib/gst';
import { ElementNode, GroupNode, InternalPadEdge } from '@/components';
import ELK, { ElkNode, ElkExtendedEdge } from 'elkjs/lib/elk.bundled.js';

const elk = new ELK();

const nodeWidth = 172;
const nodeHeight = 36;

const getLayoutedElements = async (nodes: Node[], edges: Edge[], direction = 'LR') => {
  const isHorizontal = direction === 'LR';

  // Group nodes by parent to build hierarchy
  const nodesById = new Map(nodes.map(node => [node.id, node]));
  const rootNodes = nodes.filter(node => !node.parentId);
  const childNodesByParent = new Map<string, Node[]>();

  nodes.forEach(node => {
    if (node.parentId) {
      if (!childNodesByParent.has(node.parentId)) {
        childNodesByParent.set(node.parentId, []);
      }
      childNodesByParent.get(node.parentId)!.push(node);
    }
  });

  // Build ELK graph structure with support for hierarchical groups
  const buildElkNode = (node: Node): ElkNode => {
    const children = childNodesByParent.get(node.id) || [];
    const isGroup = children.length > 0;

    const elkNode: ElkNode = {
      id: node.id,
      // For groups, use minimum size; for elements, use standard size
      ...(isGroup ? {} : { width: nodeWidth, height: nodeHeight }),
      // For groups, add children and layout options
      ...(isGroup ? {
        children: children.map(child => buildElkNode(child)),
        layoutOptions: {
          'elk.algorithm': 'layered',
          'elk.direction': direction === 'LR' ? 'RIGHT' : 'DOWN',
          'elk.spacing.nodeNode': '50',
          'elk.layered.spacing.nodeNodeBetweenLayers': '70',
          'elk.padding': '[top=100,left=50,bottom=50,right=50]', // Increased top padding for nested groups and headers
          'elk.hierarchyHandling': 'INCLUDE_CHILDREN',
          'nodeSize.constraints': 'MINIMUM_SIZE',
          'nodeSize.minimum': '(200,120)',
        }
      } : {})
    };
    return elkNode;
  };

  const graph: ElkNode = {
    id: 'root',
    layoutOptions: {
      'elk.algorithm': 'layered',
      'elk.direction': direction === 'LR' ? 'RIGHT' : 'DOWN',
      'elk.spacing.nodeNode': '50',
      'elk.layered.spacing.nodeNodeBetweenLayers': '70',
      'elk.padding': '[top=50,left=50,bottom=50,right=50]',
      'elk.hierarchyHandling': 'INCLUDE_CHILDREN',
    },
    children: rootNodes.map(node => buildElkNode(node)),
    edges: edges.map(edge => ({
      id: edge.id,
      sources: [edge.source],
      targets: [edge.target],
    } as ElkExtendedEdge)),
  };

  const layoutedGraph = await elk.layout(graph);

  // Apply positions from ELK to React Flow nodes
  const applyPositions = (elkNode: ElkNode, parentPosition = { x: 0, y: 0 }) => {
    const node = nodesById.get(elkNode.id);
    if (node && elkNode.x !== undefined && elkNode.y !== undefined) {
      // For child nodes, positions are relative to parent
      // For root nodes, positions are absolute
      node.position = {
        x: node.parentId ? elkNode.x : elkNode.x + parentPosition.x,
        y: node.parentId ? elkNode.y : elkNode.y + parentPosition.y,
      };
      node.targetPosition = isHorizontal ? Position.Left : Position.Top;
      node.sourcePosition = isHorizontal ? Position.Right : Position.Bottom;
<<<<<<< HEAD

      // Apply calculated width and height from ELK (important for group nodes)
=======
      
      // Apply calculated width and height from ELK
>>>>>>> 386c1783
      if (elkNode.width !== undefined && elkNode.height !== undefined) {
        // Only set style if it's not overridden by React Flow's group handling
        node.style = {
          ...node.style,
          width: elkNode.width,
          height: elkNode.height,
        };
      }

      // If this node has children, process them recursively
      if (elkNode.children) {
        const absolutePosition = {
          x: (elkNode.x ?? 0) + parentPosition.x,
          y: (elkNode.y ?? 0) + parentPosition.y,
        };
        elkNode.children.forEach(child => applyPositions(child, absolutePosition));
      }
    }
  };

  if (layoutedGraph.children) {
    layoutedGraph.children.forEach(child => applyPositions(child));
  }

  return { nodes, edges };
};

const initialNodes: Node[] = [];
const initialEdges: Edge[] = [];

// Define custom node types
const nodeTypes = {
  element: ElementNode,
  group: GroupNode, // Use custom GroupNode for groups that supports handles
};

// Define custom edge types
const edgeTypes = {
  ghostPad: InternalPadEdge, // Custom edge for internal pad connections
};

export default function PipelinePage() {
  const [nodes, setNodes, onNodesChange] = useNodesState(initialNodes);
  const [edges, setEdges, onEdgesChange] = useEdgesState(initialEdges);
  const [status, setStatus] = useState<string>('Disconnected');
  const [pipelinePtr, setPipelinePtr] = useState<string | null>(null);
  const config = getConfig();

  const onConnect = useCallback(
    (params: Connection) => setEdges((eds) => addEdge(params, eds)),
    [setEdges],
  );

  const fetchPipelines = async () => {
    try {
      setStatus('Fetching pipelines...');
      const response = await fetch(`${config.gstauditBaseUrl}/GstAudit/pipelines`);
      if (!response.ok) {
        throw new Error(`HTTP error! status: ${response.status}`);
      }
      const pipelines = await response.json();
      setStatus(`Found ${pipelines.length} pipeline(s)`);
      console.log('Pipelines:', pipelines);

      // Set the first pipeline pointer and generate nodes directly
      if (pipelines.length > 0) {
        setStatus('Loading pipeline structure...');
        setPipelinePtr(pipelines[0].ptr);
        await generateNodes(pipelines[0].ptr);
      } else {
        setStatus('No pipelines found');
      }
    } catch (error) {
      console.error('Error fetching pipelines:', error);
      setStatus(`Error: ${error instanceof Error ? error.message : 'Unknown error'}`);
    }
  };

  const createNode = async (element: GstElement, nodeArray: Node[], bin?: GstBin): Promise<void> => {
    const elementName: string = await element.get_name();
    const isGstBin = await element.isOf(GstBin);

    // Create ReactFlow node with GstElement in data
    const node: Node = {
      id: element.ptr,
      data: {
        label: elementName,
        element: element,
      },
      parentId: bin ? bin.ptr : undefined,
      type: isGstBin ? 'group' : 'element', // Use 'group' for bins so they work properly for containment
      extent: bin ? 'parent' : undefined,
      expandParent: bin ? true : undefined,
      position: {
        x: 0, // Initial position, will be overridden by layout
        y: 0,
      }
    };
    nodeArray.push(node);
  }

  const generateNode = async (element: GstElement, nodeArray: Node[], parentElement?: GstBin) => {
    await createNode(element, nodeArray, parentElement);

    if (await element.isOf(GstBin)) {
      const bin = await element.castTo(GstBin);
      const iterator = await bin.iterate_elements();

      for await (const obj of iterator) {
        const child: GstElement = await obj.castTo(GstElement);
        await generateNode(child, nodeArray, bin);
      }
    }
  }

  // Generate edges between connected pads
  const generateEdges = async (nodeArray: Node[]): Promise<Edge[]> => {
    const edgeArray: Edge[] = [];
    const processedPads = new Set<string>(); // Track processed pads to avoid duplicates

    try {
      for (const node of nodeArray) {
        const element = node.data.element as GstElement;

        // Iterate through all pads of this element
        const iterator = await element.iterate_pads();

        for await (const obj of iterator) {
          const pad = await obj.castTo(GstPad);
          const padPtr = pad.ptr;

          // Skip if we've already processed this pad
          if (processedPads.has(padPtr)) {
            continue;
          }

          // Check if pad is linked
          const isLinked = await pad.is_linked();
          if (isLinked) {
            // Get the peer pad
            const peerPad = await pad.get_peer();
            const peerPadPtr = peerPad.ptr;

            // Skip if we've already processed the peer pad
            if (processedPads.has(peerPadPtr)) {
              continue;
            }

            // Get the parent element of the peer pad
            const peerParent = await peerPad.get_parent();
<<<<<<< HEAD
            const peerElement = await peerParent.castTo(GstElement);
            const peerElementPtr = peerElement.ptr;

            // Get pad directions to determine source/target
            const padDirection = await pad.get_direction();
            const peerDirection = await peerPad.get_direction();

            // Get element names for handle IDs
=======
            let peerObject = await peerParent.castTo(GstObject);
            let peerObjectPtr = peerObject.ptr;
            
            // Get names before potentially changing peerElement
>>>>>>> 386c1783
            const elementName = await element.get_name();
            let peerObjectName = await peerObject.get_name();
            const padName = await pad.get_name();
            const peerPadName = await peerPad.get_name();
<<<<<<< HEAD

=======
            
            // Initialize edge type as default
            let edgeType = 'default';
            
            // If the peer element is a ghost pad, use its parent (the bin) instead
            if (await peerObject.isOf(GstGhostPad)) {
              edgeType = 'ghostPad';
              const ghostPadParent = await peerObject.get_parent();
              peerObject = await ghostPadParent.castTo(GstElement);
              peerObjectPtr = peerObject.ptr;
              // Keep the original ghost pad name for handle ID generation
            }
            
            // Get pad directions to determine source/target
            const padDirection = await pad.get_direction();
            const peerDirection = await peerPad.get_direction();
            
>>>>>>> 386c1783
            // Create edge based on pad directions
            // Source pads connect TO sink pads
            let sourceNodeId: string, targetNodeId: string;
            let sourceHandleId: string, targetHandleId: string;

            if (padDirection === GstPadDirection.SRC && peerDirection === GstPadDirection.SINK) {
              sourceNodeId = element.ptr;
              targetNodeId = peerObjectPtr;
              sourceHandleId = `${elementName}-${padName}`;
              targetHandleId = `${peerObjectName}-${peerPadName}`;
            } else if (padDirection === GstPadDirection.SINK && peerDirection === GstPadDirection.SRC) {
              sourceNodeId = peerObjectPtr;
              targetNodeId = element.ptr;
              sourceHandleId = `${peerObjectName}-${peerPadName}`;
              targetHandleId = `${elementName}-${padName}`;
            } else {
              // Skip invalid connections
              console.warn(`Invalid pad connection: ${padDirection} -> ${peerDirection}`);
              continue;
            }

            // Verify both nodes exist in our node array
            const sourceNode = nodeArray.find(n => n.id === sourceNodeId);
            const targetNode = nodeArray.find(n => n.id === targetNodeId);

            if (sourceNode && targetNode) {
              const edge: Edge = {
                id: `${sourceHandleId}:${targetHandleId}`,
                source: sourceNodeId,
                target: targetNodeId,
                sourceHandle: sourceHandleId,
                targetHandle: targetHandleId,
                type: edgeType, // Use custom type for ghost pads
                animated: true,
                style: {
                  stroke: '#0ea5e9',
                  strokeWidth: 2,
                },
                markerEnd: {
                  type: 'arrowclosed',
                  color: '#0ea5e9',
                },
              };

              edgeArray.push(edge);
            }

            // Mark both pads as processed
            processedPads.add(padPtr);
            processedPads.add(peerPadPtr);
          }
        }
      }
    } catch (error) {
      console.error('Error generating edges:', error);
    }

    console.log(`Generated ${edgeArray.length} edges`);
    return edgeArray;
  };

  // Generate nodes directly by iterating over pipeline elements
  const generateNodes = async (pipelinePtr: string) => {
    try {
      // Create array to collect nodes
      const nodeArray: Node[] = [];

      const pipeline = new GstPipeline(pipelinePtr, 'none');
      await generateNode(pipeline, nodeArray);

      // Generate edges between connected elements
      setStatus('Generating edges...');
      const edgeArray = await generateEdges(nodeArray);

      // Apply layout to collected nodes and edges
      const layouted = await getLayoutedElements(nodeArray, edgeArray);

      setNodes(layouted.nodes);
      setEdges(layouted.edges);
      setStatus(`Pipeline successfully loaded with ${layouted.nodes.length} nodes and ${layouted.edges.length} edges`);
    } catch (error) {
      console.error('Error in direct node generation:', error);
      setStatus(`Error loading pipeline: ${error instanceof Error ? error.message : 'Unknown error'}`);
    }
  };

  const setPipelineState = async (state: GstStateValue) => {
    if (!pipelinePtr) return;

    try {
      const stateName = state === GstState.PLAYING ? 'PLAYING' : 'PAUSED';
      setStatus(`Setting state to ${stateName}...`);

      const pipeline = new GstElement(pipelinePtr, 'none');
      await pipeline.set_state(state);

      setEdges((eds) =>
        eds.map((e) => ({
          ...e,
          animated: state === GstState.PLAYING, // Enable animation for PLAYING, disable for PAUSED
        })),
      );

      setStatus(`State set to ${stateName}`);
    } catch (error) {
      console.error('Error setting pipeline state:', error);
      setStatus(`Error setting state: ${error instanceof Error ? error.message : 'Unknown error'}`);
    }
  };

  return (
    <div className="h-screen flex flex-col">
      <header className="p-4 border-b border-gray-200 dark:border-gray-800">
        <div className="flex items-center justify-between">
          <div>
            <h1 className="text-2xl font-bold">Pipeline Visualization</h1>
            <p className="text-sm text-gray-600 dark:text-gray-400">
              API: <code className="bg-gray-100 dark:bg-gray-800 px-2 py-1 rounded">{config.gstauditBaseUrl}</code>
            </p>
          </div>
          <div className="flex gap-4">
            <button
              onClick={fetchPipelines}
              className="px-4 py-2 bg-blue-600 text-white rounded hover:bg-blue-700"
            >
              Fetch Pipelines
            </button>
            {pipelinePtr && (
              <>
                <button
                  onClick={() => setPipelineState(GstState.PLAYING)}
                  className="px-4 py-2 bg-green-600 text-white rounded hover:bg-green-700"
                >
                  Play
                </button>
                <button
                  onClick={() => setPipelineState(GstState.PAUSED)}
                  className="px-4 py-2 bg-yellow-600 text-white rounded hover:bg-yellow-700"
                >
                  Pause
                </button>
                <button
                  onClick={() => generateNodes(pipelinePtr)}
                  className="px-4 py-2 bg-blue-600 text-white rounded hover:bg-blue-700"
                >
                  Reload Pipeline
                </button>
              </>
            )}
            <Link
              href="/"
              className="px-4 py-2 border border-gray-300 dark:border-gray-700 rounded hover:bg-gray-100 dark:hover:bg-gray-800"
            >
              Back to Home
            </Link>
          </div>
        </div>
        <p className="mt-2 text-sm">Status: <span className="font-mono">{status}</span></p>
      </header>

      <div className="flex-1">
        <ReactFlow
          nodes={nodes}
          edges={edges}
          onNodesChange={onNodesChange}
          onEdgesChange={onEdgesChange}
          onConnect={onConnect}
          nodeTypes={nodeTypes}
          edgeTypes={edgeTypes}
          fitView={false}
          defaultViewport={{ x: 50, y: 50, zoom: 0.8 }}
          minZoom={0.1}
          maxZoom={2}
        >
          <Controls />
          <MiniMap />
          <Background variant={BackgroundVariant.Dots} gap={12} size={1} />
        </ReactFlow>
      </div>
    </div>
  );
}<|MERGE_RESOLUTION|>--- conflicted
+++ resolved
@@ -27,14 +27,10 @@
   GstObject,
   GObject,
   GstPad,
-<<<<<<< HEAD
-  GstPadDirection,
+  GstGhostPad,
+  GstPadDirection
   GstState,
   GstStateValue
-=======
-  GstGhostPad,
-  GstPadDirection
->>>>>>> 386c1783
 } from '@/lib/gst';
 import { ElementNode, GroupNode, InternalPadEdge } from '@/components';
 import ELK, { ElkNode, ElkExtendedEdge } from 'elkjs/lib/elk.bundled.js';
@@ -120,13 +116,8 @@
       };
       node.targetPosition = isHorizontal ? Position.Left : Position.Top;
       node.sourcePosition = isHorizontal ? Position.Right : Position.Bottom;
-<<<<<<< HEAD
-
-      // Apply calculated width and height from ELK (important for group nodes)
-=======
       
       // Apply calculated width and height from ELK
->>>>>>> 386c1783
       if (elkNode.width !== undefined && elkNode.height !== undefined) {
         // Only set style if it's not overridden by React Flow's group handling
         node.style = {
@@ -277,28 +268,14 @@
 
             // Get the parent element of the peer pad
             const peerParent = await peerPad.get_parent();
-<<<<<<< HEAD
-            const peerElement = await peerParent.castTo(GstElement);
-            const peerElementPtr = peerElement.ptr;
-
-            // Get pad directions to determine source/target
-            const padDirection = await pad.get_direction();
-            const peerDirection = await peerPad.get_direction();
-
-            // Get element names for handle IDs
-=======
             let peerObject = await peerParent.castTo(GstObject);
             let peerObjectPtr = peerObject.ptr;
             
             // Get names before potentially changing peerElement
->>>>>>> 386c1783
             const elementName = await element.get_name();
             let peerObjectName = await peerObject.get_name();
             const padName = await pad.get_name();
             const peerPadName = await peerPad.get_name();
-<<<<<<< HEAD
-
-=======
             
             // Initialize edge type as default
             let edgeType = 'default';
@@ -316,7 +293,6 @@
             const padDirection = await pad.get_direction();
             const peerDirection = await peerPad.get_direction();
             
->>>>>>> 386c1783
             // Create edge based on pad directions
             // Source pads connect TO sink pads
             let sourceNodeId: string, targetNodeId: string;
